--- conflicted
+++ resolved
@@ -1,32 +1,26 @@
 # DiaGuardianAI Decision Agent
 # The primary RL agent for managing insulin delivery and recognizing meal patterns.
 
-import sys # Added sys
-import os # Added os
-
-# Ensure the DiaGuardianAI package is discoverable
+import sys
+import os
+
 if __package__ is None or __package__ == '':
-    project_root = os.path.abspath(os.path.join(os.path.dirname(__file__), '..', '..')) # Adjusted path for agents directory
+    project_root = os.path.abspath(os.path.join(os.path.dirname(__file__), '..', '..'))
     if project_root not in sys.path:
         sys.path.insert(0, project_root)
 
-from DiaGuardianAI.core.base_classes import BaseAgent, BasePredictiveModel # PatternAdvisorAgent is a BaseAgent
-# Ensure PatternAdvisorAgent is importable if its specific type is needed, or use BaseAgent
-# from DiaGuardianAI.agents.pattern_advisor_agent import PatternAdvisorAgent
-from DiaGuardianAI.predictive_models.model_zoo.lstm_predictor import LSTMPredictor # Added import
+from DiaGuardianAI.core.base_classes import BaseAgent, BasePredictiveModel
+from DiaGuardianAI.predictive_models.model_zoo.lstm_predictor import LSTMPredictor
 from typing import Any, Optional, Dict, List, Tuple, cast
 import numpy as np
-import pandas as pd # Added import
+import pandas as pd
 import gymnasium as gym
 from gymnasium.spaces import Box, Dict as GymDict, Space
-from stable_baselines3 import PPO, SAC # Import SAC
-from stable_baselines3.common.vec_env import DummyVecEnv # For creating a dummy env if needed by PPO/SAC
-
-# Imports for __main__ testing will be moved into the __main__ block
-# from DiaGuardianAI.agents.pattern_advisor_agent import PatternAdvisorAgent # Moved
+from stable_baselines3 import PPO, SAC
+from stable_baselines3.common.vec_env import DummyVecEnv
+
 from DiaGuardianAI.pattern_repository.repository_manager import RepositoryManager
 from DiaGuardianAI.learning import MetaLearner, FederatedClient, SimpleOODDetector
-
 
 # Minimal Gym Environment for SB3 compatibility
 class _MinimalGymEnv(gym.Env):
@@ -37,29 +31,23 @@
     the actual environment interaction is handled externally.
     """
     metadata = {'render_modes': ['human'], 'render_fps': 30}
-    # Match base class type hints for attributes
     observation_space: Space[np.ndarray]
-    action_space: Space[np.ndarray] # Changed from Space[Dict[str, Any]] as Box yields np.ndarray
-
-    def __init__(self, observation_space: gym.spaces.Box, action_space: gym.spaces.Box): # Changed action_space type to Box
+    action_space: Space[np.ndarray]
+
+    def __init__(self, observation_space: gym.spaces.Box, action_space: gym.spaces.Box):
         super().__init__()
-        self.observation_space = observation_space # Assigning Box to Space[np.ndarray]
-        self.action_space = action_space       # Assigning Box to Space[np.ndarray]
-        
-        # Use cast for Pylance when accessing specific attributes for np.zeros
+        self.observation_space = observation_space
+        self.action_space = action_space
         current_obs_box_space = cast(gym.spaces.Box, self.observation_space)
         obs_shape: Tuple[int, ...] = current_obs_box_space.shape
         obs_dtype: np.dtype = current_obs_box_space.dtype
         self.current_obs: np.ndarray = np.zeros(obs_shape, dtype=obs_dtype)
 
     def step(self, action: Any) -> Tuple[np.ndarray, float, bool, bool, Dict[str, Any]]:
-        # Placeholder: actual step logic is handled by SimulationEngine
-        # Return current observation, zero reward, done=False, truncated=False, empty info
         return self.current_obs, 0.0, False, False, {}
 
     def reset(self, *, seed: Optional[int] = None, options: Optional[Dict[str, Any]] = None) -> Tuple[np.ndarray, Dict[str, Any]]:
         super().reset(seed=seed, options=options)
-        # Placeholder: actual reset logic is handled by SimulationEngine/training loop
         current_obs_box_space = cast(gym.spaces.Box, self.observation_space)
         obs_shape: Tuple[int, ...] = current_obs_box_space.shape
         obs_dtype: np.dtype = current_obs_box_space.dtype
@@ -67,89 +55,60 @@
         return self.current_obs, {}
 
     def render(self):
-        """Render the current observation to the console."""
         print(f"Current observation: {self.current_obs}")
 
     def close(self):
-        """Perform minimal environment cleanup."""
-        # Nothing persistent to clean up, but method provided for completeness
         print("_MinimalGymEnv closed.")
 
-
 class RLAgent(BaseAgent):
-    """Reinforcement Learning agent for diabetes management.
-    (Docstring remains the same)
     """
-    # Define expected structure for action_space if it were a dict (for non-gymnasium use)
-    # Example:
-    # ACTION_SPACE_STRUCTURE = {
-    #     "bolus_u": {"low": 0.0, "high": 20.0, "type": "continuous"},
-    #     "basal_rate_u_hr": {"low": 0.0, "high": 5.0, "type": "continuous"}
-    # }
-    # Or for discrete adjustments:
-    # "basal_adjustment": {"n": 3} # 0: decrease, 1: none, 2: increase
+    Reinforcement Learning agent for diabetes management.
+    """
 
     def __init__(self, state_dim: int, action_space_definition: Any,
                  predictor: Optional[BasePredictiveModel] = None,
                  meal_detector: Optional[BaseAgent] = None,
-                 pattern_advisor: Optional[BaseAgent] = None, # New parameter for PatternAdvisorAgent
-                 cgm_history_len: int = 24, # Changed default to 24 for LSTMPredictor
+                 pattern_advisor: Optional[BaseAgent] = None,
+                 cgm_history_len: int = 24,
                  prediction_horizon_len: int = 6,
                  rl_algorithm: str = "PPO",
                  rl_params: Optional[Dict[str, Any]] = None,
                  learning_rate: float = 3e-4):
-       """Initializes the RL Decision Agent."""
-       super().__init__(state_dim, action_space_definition, predictor)
-       self.meal_detector = meal_detector
-       self.pattern_advisor = pattern_advisor # Store the pattern advisor
-       self.cgm_history_len: int = cgm_history_len
-       self.prediction_horizon_len: int = prediction_horizon_len
-       self.rl_algorithm_name: str = rl_algorithm
-       self.rl_params: Dict[str, Any] = rl_params if rl_params else {}
-       self.learning_rate: float = learning_rate
-       self.rl_model: Optional[Any] = None
-
-       self.observation_space_gym: Optional[gym.spaces.Box] = None
-       self.action_space_gym: Optional[gym.spaces.Box] = None # Changed from GymDict to Box
-       self.action_keys_ordered: List[str] = [] # To store the order of action components
-
-       self._setup_gym_spaces()
-       self._initialize_rl_model()
-
-       # Initialize advanced learning helpers
-       self.meta_learner = MetaLearner(self.rl_model, algorithm="maml")
-<<<<<<< HEAD
-       self.federated_client = FederatedClient(self.rl_model, client_id="rl_agent", buffer_capacity=1000)
-       self.ood_detector = SimpleOODDetector()
-       self.latest_obs: Optional[np.ndarray] = None
-=======
-       self.federated_client = FederatedClient(self.rl_model, client_id="rl_agent")
-       self.ood_detector = SimpleOODDetector()
->>>>>>> a96e81cb
-
-       print(
-           f"RLAgent initialized with algorithm: {self.rl_algorithm_name}, "
-           f"state_dim: {self.state_dim}, action_space: {self.action_space}"
-           # self.action_space is from BaseAgent, which stores action_space_definition
-       )
+        super().__init__(state_dim, action_space_definition, predictor)
+        self.meal_detector = meal_detector
+        self.pattern_advisor = pattern_advisor
+        self.cgm_history_len: int = cgm_history_len
+        self.prediction_horizon_len: int = prediction_horizon_len
+        self.rl_algorithm_name: str = rl_algorithm
+        self.rl_params: Dict[str, Any] = rl_params if rl_params else {}
+        self.learning_rate: float = learning_rate
+        self.rl_model: Optional[Any] = None
+
+        self.observation_space_gym: Optional[gym.spaces.Box] = None
+        self.action_space_gym: Optional[gym.spaces.Box] = None
+        self.action_keys_ordered: List[str] = []
+
+        self._setup_gym_spaces()
+        self._initialize_rl_model()
+
+        self.meta_learner = MetaLearner(self.rl_model, algorithm="maml")
+        self.federated_client = FederatedClient(self.rl_model, client_id="rl_agent")
+        self.ood_detector = SimpleOODDetector()
+
+        print(
+            f"RLAgent initialized with algorithm: {self.rl_algorithm_name}, "
+            f"state_dim: {self.state_dim}, action_space: {self.action_space}"
+        )
 
     def _setup_gym_spaces(self):
-        """Sets up Gymnasium observation and action spaces."""
-        # Observation Space
         self.observation_space_gym = Box(low=-np.inf, high=np.inf, shape=(self.state_dim,), dtype=np.float32)
-
-        # Action Space - convert from action_space_definition to a single Box
-        if not isinstance(self.action_space, dict): # self.action_space is the original definition
+        if not isinstance(self.action_space, dict):
             raise ValueError("action_space_definition in RLAgent must be a dictionary.")
 
         low_bounds = []
         high_bounds = []
-        self.action_keys_ordered = [] # Ensure it's reset if called multiple times
-
-        # Sort keys to ensure consistent order if action_space dict is not ordered (Python < 3.7)
-        # For Python 3.7+, dicts are insertion ordered, but sorting is safer for broader compatibility.
+        self.action_keys_ordered = []
         sorted_action_names = sorted(self.action_space.keys())
-
         for action_name in sorted_action_names:
             props = self.action_space[action_name]
             if not isinstance(props, dict) or "low" not in props or "high" not in props:
@@ -160,36 +119,27 @@
             low_bounds.append(props["low"])
             high_bounds.append(props["high"])
             self.action_keys_ordered.append(action_name)
-        
-        if not low_bounds: # Should not happen if action_space is not empty
-             raise ValueError("Action space definition resulted in empty bounds.")
-
+        if not low_bounds:
+            raise ValueError("Action space definition resulted in empty bounds.")
         self.action_space_gym = Box(
             low=np.array(low_bounds, dtype=np.float32),
             high=np.array(high_bounds, dtype=np.float32),
             dtype=np.float32
         )
-
         print(f"RLAgent: Observation space: {self.observation_space_gym}")
         print(f"RLAgent: Action space (Box): {self.action_space_gym}, Ordered Keys: {self.action_keys_ordered}")
 
-
     def _initialize_rl_model(self):
-        """Helper to instantiate the RL model."""
         if self.observation_space_gym is None or self.action_space_gym is None:
             print("Error: Observation or action space not defined. Cannot initialize RL model.")
             return
-
-        # Create a dummy environment instance (needed for both PPO and SAC)
         dummy_env_instance = _MinimalGymEnv(
             observation_space=self.observation_space_gym,
             action_space=self.action_space_gym
         )
         dummy_vec_env = DummyVecEnv([lambda: dummy_env_instance])
-        policy_str = self.rl_params.get("policy", "MlpPolicy") # Common for PPO and SAC MlpPolicy
+        policy_str = self.rl_params.get("policy", "MlpPolicy")
         policy_kwargs_for_model = self.rl_params.get("policy_kwargs", {}).copy()
-
-
         if self.rl_algorithm_name.upper() == "PPO":
             ppo_constructor_params = {
                 "learning_rate": self.learning_rate,
@@ -205,11 +155,9 @@
                 "verbose": self.rl_params.get("verbose", 0),
                 "tensorboard_log": self.rl_params.get("tensorboard_log", None)
             }
-            # Override defaults with any user-provided rl_params for PPO constructor
             for key, value in self.rl_params.items():
-                if key not in ["policy", "policy_kwargs", "learning_rate"]: # learning_rate is handled
+                if key not in ["policy", "policy_kwargs", "learning_rate"]:
                     ppo_constructor_params[key] = value
-            
             self.rl_model = PPO(
                 policy=policy_str,
                 env=dummy_vec_env,
@@ -217,29 +165,25 @@
                 **ppo_constructor_params
             )
             print(f"RLAgent: PPO model initialized with policy '{policy_str}', learning rate {ppo_constructor_params['learning_rate']}.")
-
         elif self.rl_algorithm_name.upper() == "SAC":
             sac_constructor_params = {
                 "learning_rate": self.learning_rate,
-                "buffer_size": self.rl_params.get("buffer_size", 1_000_000), # Default SAC buffer_size
-                "batch_size": self.rl_params.get("batch_size", 256),       # Default SAC batch_size
+                "buffer_size": self.rl_params.get("buffer_size", 1_000_000),
+                "batch_size": self.rl_params.get("batch_size", 256),
                 "gamma": self.rl_params.get("gamma", 0.99),
                 "tau": self.rl_params.get("tau", 0.005),
-                "train_freq": self.rl_params.get("train_freq", 1), # Tuple (1, "step") or int
+                "train_freq": self.rl_params.get("train_freq", 1),
                 "gradient_steps": self.rl_params.get("gradient_steps", 1),
                 "learning_starts": self.rl_params.get("learning_starts", 100),
-                "ent_coef": self.rl_params.get("ent_coef", 'auto'), # SAC specific
+                "ent_coef": self.rl_params.get("ent_coef", 'auto'),
                 "verbose": self.rl_params.get("verbose", 0),
                 "tensorboard_log": self.rl_params.get("tensorboard_log", None)
-                # use_sde, sde_sample_freq, replay_buffer_class, replay_buffer_kwargs etc. can be added
             }
-            # Override defaults with any user-provided rl_params for SAC constructor
             for key, value in self.rl_params.items():
-                 if key not in ["policy", "policy_kwargs", "learning_rate"]: # learning_rate is handled
+                if key not in ["policy", "policy_kwargs", "learning_rate"]:
                     sac_constructor_params[key] = value
-
             self.rl_model = SAC(
-                policy=policy_str, # SAC also uses MlpPolicy by default for continuous
+                policy=policy_str,
                 env=dummy_vec_env,
                 policy_kwargs=policy_kwargs_for_model if policy_kwargs_for_model else None,
                 **sac_constructor_params
@@ -255,20 +199,18 @@
                       iob: float,
                       cob: float,
                       glucose_predictions: Optional[List[float]],
-                      glucose_predictions_std_dev: Optional[List[float]] = None, # Added std_dev
+                      glucose_predictions_std_dev: Optional[List[float]] = None,
                       meal_announced: bool = False,
                       announced_carbs: float = 0.0,
-                      hour_of_day: int = 12, # Default to noon
-                      day_of_week: int = 0,  # Default to Monday
-                      stress_level: float = 0.0, # Default to no stress
-                      time_since_meal_announcement_minutes: Optional[float] = None, # New feature
-                      meal_probability: float = 0.0, # From MealDetectorAgent
-                      estimated_meal_carbs_g: float = 0.0 # From MealDetectorAgent
+                      hour_of_day: int = 12,
+                      day_of_week: int = 0,
+                      stress_level: float = 0.0,
+                      time_since_meal_announcement_minutes: Optional[float] = None,
+                      meal_probability: float = 0.0,
+                      estimated_meal_carbs_g: float = 0.0
                       ) -> np.ndarray:
-        """Constructs the numerical state vector from various inputs."""
         state_parts = []
         state_parts.append(np.clip(current_cgm / 400.0, 0.0, 1.0))
-        
         processed_history = np.array(cgm_history, dtype=np.float32)
         if len(processed_history) < self.cgm_history_len:
             padding = np.full(self.cgm_history_len - len(processed_history), current_cgm)
@@ -276,10 +218,8 @@
         elif len(processed_history) > self.cgm_history_len:
             processed_history = processed_history[-self.cgm_history_len:]
         state_parts.extend(np.clip(processed_history / 400.0, 0.0, 1.0))
-        
         state_parts.append(np.clip(iob / 20.0, 0.0, 1.0))
         state_parts.append(np.clip(cob / 200.0, 0.0, 1.0))
-        
         if glucose_predictions:
             processed_predictions = np.array(glucose_predictions, dtype=np.float32)
             if len(processed_predictions) < self.prediction_horizon_len:
@@ -291,85 +231,52 @@
             state_parts.extend(np.clip(processed_predictions / 400.0, 0.0, 1.0))
         else:
             state_parts.extend(np.full(self.prediction_horizon_len, np.clip(current_cgm / 400.0, 0.0, 1.0)))
-
-        # Add prediction standard deviations
         if glucose_predictions_std_dev:
             processed_std_devs = np.array(glucose_predictions_std_dev, dtype=np.float32)
             if len(processed_std_devs) < self.prediction_horizon_len:
-                # Pad with a high uncertainty (e.g., normalized max possible std dev, or just a fixed high value)
-                # For now, let's use a normalized value like 1.0 (max std dev / 400, assuming std dev could be large)
-                # A more principled padding value might be derived from typical prediction errors.
-                padding_val_std = 1.0 # Placeholder for high uncertainty
+                padding_val_std = 1.0
                 padding_std = np.full(self.prediction_horizon_len - len(processed_std_devs), padding_val_std)
                 processed_std_devs = np.concatenate((processed_std_devs, padding_std))
             elif len(processed_std_devs) > self.prediction_horizon_len:
                 processed_std_devs = processed_std_devs[:self.prediction_horizon_len]
-            # Normalize std dev. Assuming std_dev might be in same units as CGM.
-            # Max std dev could be e.g. 50-100 mg/dL. Normalizing by 100 might be reasonable.
             state_parts.extend(np.clip(processed_std_devs / 100.0, 0.0, 1.0))
         else:
-            # If no std_dev provided, fill with a value indicating high uncertainty (e.g., 1.0 after normalization)
             state_parts.extend(np.full(self.prediction_horizon_len, 1.0))
-
-        # Calculate and add prediction slopes
-        # Assuming 5-minute prediction intervals
         prediction_interval_minutes = 5.0
         slope_30_val_norm = 0.0
         slope_60_val_norm = 0.0
-
         if glucose_predictions:
-            idx_30min = int(30 / prediction_interval_minutes) - 1 # Index 5
+            idx_30min = int(30 / prediction_interval_minutes) - 1
             if len(glucose_predictions) > idx_30min:
                 pred_at_30 = glucose_predictions[idx_30min]
                 raw_slope_30 = (pred_at_30 - current_cgm) / 30.0
-                # Normalize slope: clip to +/- 5 mg/dL/min, then scale to +/- 1.0
                 slope_30_val_norm = np.clip(raw_slope_30 / 5.0, -1.0, 1.0)
-
-            idx_60min = int(60 / prediction_interval_minutes) - 1 # Index 11
+            idx_60min = int(60 / prediction_interval_minutes) - 1
             if len(glucose_predictions) > idx_60min:
                 pred_at_60 = glucose_predictions[idx_60min]
                 raw_slope_60 = (pred_at_60 - current_cgm) / 60.0
-                # Normalize slope: clip to +/- 5 mg/dL/min, then scale to +/- 1.0
                 slope_60_val_norm = np.clip(raw_slope_60 / 5.0, -1.0, 1.0)
-        
         state_parts.extend([slope_30_val_norm, slope_60_val_norm])
-
-        # Add features from MealDetectorAgent
         state_parts.append(np.clip(meal_probability, 0.0, 1.0))
-        state_parts.append(np.clip(estimated_meal_carbs_g / 200.0, 0.0, 1.0)) # Normalize, assuming max 200g
-
-        # Add cyclical time features
+        state_parts.append(np.clip(estimated_meal_carbs_g / 200.0, 0.0, 1.0))
         hour_sin = np.sin(2 * np.pi * hour_of_day / 24.0)
         hour_cos = np.cos(2 * np.pi * hour_of_day / 24.0)
         day_sin = np.sin(2 * np.pi * day_of_week / 7.0)
         day_cos = np.cos(2 * np.pi * day_of_week / 7.0)
         state_parts.extend([hour_sin, hour_cos, day_sin, day_cos])
-
-        # Add stress level
         state_parts.append(np.clip(stress_level, 0.0, 1.0))
-
-        # Add time since meal announcement
         if meal_announced and time_since_meal_announcement_minutes is not None:
-            # Normalize, e.g., up to 60 minutes. Values beyond this might be clipped or handled by the agent.
             normalized_time_since_meal = np.clip(time_since_meal_announcement_minutes / 60.0, 0.0, 1.0)
             state_parts.append(normalized_time_since_meal)
         else:
-            # If no meal announced or time not provided, use a neutral/default value (e.g., 0 or -1 if clipping allows)
-            # Using 0.0 implies either just announced or not applicable.
             state_parts.append(0.0)
-            
         state_parts.append(1.0 if meal_announced else 0.0)
         state_parts.append(np.clip(announced_carbs / 200.0, 0.0, 1.0))
-        
         state_vector = np.array(state_parts, dtype=np.float32)
-        
-        # Updated expected_dim: + self.prediction_horizon_len for std_devs + 2 for slopes + 2 for meal_detector_features + 4 for time features + 1 for stress + 1 for time_since_meal
         expected_dim = 1 + self.cgm_history_len + 1 + 1 + self.prediction_horizon_len + self.prediction_horizon_len + 2 + 2 + 2 + 4 + 1 + 1
         if self.state_dim != expected_dim:
-              print(f"Warning: RLAgent state_dim in __init__ ({self.state_dim}) does not match calculated "
-                    f"state dimension ({expected_dim}). This is problematic if state_dim was used to init observation space.")
-        
-        # Ensure state_vector matches self.state_dim if it was pre-calculated and fixed
+            print(f"Warning: RLAgent state_dim in __init__ ({self.state_dim}) does not match calculated "
+                  f"state dimension ({expected_dim}). This is problematic if state_dim was used to init observation space.")
         if len(state_vector) != self.state_dim:
             print(f"Warning: Constructed state length {len(state_vector)} does not match "
                   f"agent's state_dim {self.state_dim}. Truncating/Padding.")
@@ -380,13 +287,10 @@
                 state_vector = state_vector[:self.state_dim]
         return state_vector
 
-    def decide_action(self, current_state: Dict[str, Any], **kwargs) -> Dict[str, float]: # Renamed current_patient_state to current_state
-        """Decides an action based on the current state information."""
+    def decide_action(self, current_state: Dict[str, Any], **kwargs) -> Dict[str, float]:
         glucose_pred_dict: Optional[Dict[str, List[float]]] = None
         meal_detector_output: Optional[Dict[str, Any]] = None
         advisor_suggestion: Optional[Dict[str, Any]] = None
-
-        # 1. Get suggestion from Pattern Advisor if available
         if self.pattern_advisor:
             try:
                 advisor_suggestion = self.pattern_advisor.decide_action(current_state, **kwargs)
@@ -395,44 +299,22 @@
             except Exception as e:
                 print(f"RLAgent: Error getting suggestion from PatternAdvisor: {e}")
                 advisor_suggestion = None
-        
-        # 2. Get predictions from internal predictor (self.predictor)
         if self.predictor and isinstance(self.predictor, LSTMPredictor):
-            # LSTMPredictor expects a DataFrame with 'cgm_mg_dl', 'bolus_U', 'carbs_g'
             required_input_len = self.predictor.input_seq_len
-
             cgm_hist = current_state.get('cgm_history', [])
-            # Assuming 'bolus_history' and 'carbs_history' are provided in current_state
-            # and correspond to the cgm_history time points.
-            # These would typically be 0 if no bolus/carbs at that specific time step.
             bolus_hist = current_state.get('bolus_history', [0.0] * len(cgm_hist))
             carbs_hist = current_state.get('carbs_history', [0.0] * len(cgm_hist))
-
-            if not cgm_hist: # If cgm_history is empty or not provided, use current CGM
-                 cgm_hist = [current_state.get('cgm', 100.0)] # Default to 100 if cgm also missing
-                 # Ensure bolus/carbs hists have at least one element if cgm_hist was empty
-                 if not bolus_hist: bolus_hist = [0.0]
-                 if not carbs_hist: carbs_hist = [0.0]
-
-
-            # Ensure all histories are of the same length, pad if necessary for consistency
-            # This part is tricky as LSTMPredictor expects full sequences.
-            # For now, we rely on SimulationEngine to provide consistent length histories.
-            # The LSTMPredictor.predict method itself handles cases where len(df) < input_seq_len.
-
+            if not cgm_hist:
+                cgm_hist = [current_state.get('cgm', 100.0)]
+                if not bolus_hist: bolus_hist = [0.0]
+                if not carbs_hist: carbs_hist = [0.0]
             if len(cgm_hist) >= 1 and len(bolus_hist) == len(cgm_hist) and len(carbs_hist) == len(cgm_hist):
-                # Take the most recent 'required_input_len' entries if available,
-                # otherwise LSTMPredictor.predict will handle shorter sequences (naive persistence).
-                start_idx = max(0, len(cgm_hist) - required_input_len) # Ensure we don't go negative
-
+                start_idx = max(0, len(cgm_hist) - required_input_len)
                 predictor_input_df = pd.DataFrame({
                     'cgm_mg_dl': cgm_hist[start_idx:],
                     'bolus_U': bolus_hist[start_idx:],
                     'carbs_g': carbs_hist[start_idx:]
                 })
-                
-                # LSTMPredictor.predict handles if len(predictor_input_df) < required_input_len
-                # by returning naive persistence.
                 try:
                     glucose_pred_dict = self.predictor.predict(predictor_input_df)
                 except Exception as e:
@@ -442,49 +324,35 @@
                 print(f"RLAgent: Mismatch in history lengths or insufficient cgm_history for LSTMPredictor. "
                       f"CGM: {len(cgm_hist)}, Bolus: {len(bolus_hist)}, Carbs: {len(carbs_hist)}. Required: {required_input_len}")
                 glucose_pred_dict = None
-        elif self.predictor: # For other predictor types that might expect np.array
+        elif self.predictor:
             cgm_for_predictor = current_state.get('cgm_history', [current_state['cgm']])
             if not cgm_for_predictor: cgm_for_predictor = [current_state.get('cgm', 100.0)]
             predictor_input_sequence = np.array(cgm_for_predictor, dtype=np.float32)
-            # Reshape based on what a generic BasePredictor might expect (e.g., (1, seq_len, n_features))
-            # This part is speculative as BasePredictor.predict is generic.
-            # Assuming n_features=1 (just CGM) for a generic case.
             predictor_input_for_model = predictor_input_sequence.reshape(1, -1, 1)
             try:
                 glucose_pred_dict = self.predictor.predict(predictor_input_for_model)
             except Exception as e:
                 print(f"RLAgent: Error getting predictions from generic predictor: {e}")
                 glucose_pred_dict = None
-        
         mean_glucose_predictions = glucose_pred_dict["mean"] if glucose_pred_dict and "mean" in glucose_pred_dict else None
         std_dev_glucose_predictions = glucose_pred_dict["std_dev"] if glucose_pred_dict and "std_dev" in glucose_pred_dict else None
-
         if self.meal_detector:
             try:
-                # The meal_detector's decide_action might need specific parts of current_state
-                # For now, pass the whole current_state, assuming it can handle it.
                 meal_detector_output = self.meal_detector.decide_action(current_state, **kwargs)
             except Exception as e:
                 print(f"RLAgent: Error getting meal detection: {e}")
                 meal_detector_output = None
-        
-        # Extract info from meal_detector_output or use defaults from current_state
         meal_announced_flag = current_state.get('meal_announced', False)
         announced_carbs_val = current_state.get('announced_carbs', 0.0)
         meal_probability_val = 0.0
         estimated_meal_carbs_g_val = 0.0
-
         if meal_detector_output:
             meal_probability_val = meal_detector_output.get('meal_probability', 0.0)
-            # If meal_detector provides carb estimation, it might override announced_carbs
-            # or supplement it. For now, let's assume it can provide its own estimate.
             estimated_meal_carbs_g_val = meal_detector_output.get('estimated_meal_carbs_g', 0.0)
-            # The meal_announced_flag could also be influenced by meal_probability
-            if meal_probability_val > 0.5 and not meal_announced_flag : # Example threshold
-                 meal_announced_flag = True # If detector is confident, treat as announced
-                 if estimated_meal_carbs_g_val > 0 and announced_carbs_val == 0:
-                     announced_carbs_val = estimated_meal_carbs_g_val # Use detector's carbs if not otherwise announced
-
+            if meal_probability_val > 0.5 and not meal_announced_flag:
+                meal_announced_flag = True
+                if estimated_meal_carbs_g_val > 0 and announced_carbs_val == 0:
+                    announced_carbs_val = estimated_meal_carbs_g_val
         state_vector = self._define_state(
             current_cgm=current_state['cgm'],
             cgm_history=current_state.get('cgm_history', [current_state['cgm']]),
@@ -492,8 +360,8 @@
             cob=current_state['cob'],
             glucose_predictions=mean_glucose_predictions,
             glucose_predictions_std_dev=std_dev_glucose_predictions,
-            meal_announced=meal_announced_flag, # Use potentially updated flag
-            announced_carbs=announced_carbs_val, # Use potentially updated carbs
+            meal_announced=meal_announced_flag,
+            announced_carbs=announced_carbs_val,
             hour_of_day=current_state.get('hour_of_day', 12),
             day_of_week=current_state.get('day_of_week', 0),
             stress_level=current_state.get('stress_level', 0.0),
@@ -501,61 +369,35 @@
             meal_probability=meal_probability_val,
             estimated_meal_carbs_g=estimated_meal_carbs_g_val
         )
-
-<<<<<<< HEAD
-        # Store latest observation for rendering/debugging
-        self.latest_obs = state_vector
-
-        # Simple out-of-distribution check with probability
-        ood_prob = None
-        if self.ood_detector:
-            ood_prob = self.ood_detector.probability_ood(state_vector)
-            if ood_prob > 0.5:
-                print(
-                    f"\u26a0\ufe0f RLAgent: out-of-distribution probability {ood_prob:.2f}"
-                )
-=======
-        # Simple out-of-distribution check
         if self.ood_detector and self.ood_detector.is_ood(state_vector):
             print("\u26a0\ufe0f RLAgent: out-of-distribution state detected")
->>>>>>> a96e81cb
-
-        # 3. Decide final action: Use advisor's suggestion or RL model's output
         final_action_dict: Dict[str, float] = {}
         use_advisor_action = False
-
         if advisor_suggestion:
             potential_action = None
-            # Check for direct action suggestion first
             if "suggested_action" in advisor_suggestion and isinstance(advisor_suggestion["suggested_action"], dict):
                 potential_action = advisor_suggestion["suggested_action"]
-            # Else, check if it's a retrieved pattern with action data
             elif "pattern_data" in advisor_suggestion and isinstance(advisor_suggestion["pattern_data"], dict):
                 retrieved_pattern_data = advisor_suggestion["pattern_data"].get("data")
                 if isinstance(retrieved_pattern_data, dict):
                     potential_action = retrieved_pattern_data
-            
             if potential_action:
-                # Check if the potential action contains all necessary keys defined by the RLAgent's action space
                 is_complete = all(key in potential_action for key in self.action_keys_ordered)
                 if is_complete:
                     try:
-                        # Construct the action dict using only the keys defined in RLAgent's action space
                         final_action_dict = {key: float(potential_action[key]) for key in self.action_keys_ordered}
                         use_advisor_action = True
                         print(f"RLAgent: Using action from PatternAdvisor: {final_action_dict}")
                     except (ValueError, TypeError, KeyError) as e:
                         print(f"RLAgent: Error processing advisor action values: {e}. Reverting to RL model.")
-                        use_advisor_action = False # Ensure fallback
+                        use_advisor_action = False
                 else:
                     print(f"RLAgent: Advisor suggestion incomplete or keys mismatch. Advisor keys: {list(potential_action.keys())}, Expected: {self.action_keys_ordered}")
             else:
                 print("RLAgent: Advisor suggestion received, but no actionable content found in expected format.")
-
         if not use_advisor_action:
             if self.rl_model:
                 action_sb3, _states = self.rl_model.predict(state_vector, deterministic=True)
-                # Convert SB3 action (np.ndarray from Box space) to a dictionary
                 current_action_dict = {}
                 if len(action_sb3) == len(self.action_keys_ordered):
                     for i, key in enumerate(self.action_keys_ordered):
@@ -564,12 +406,10 @@
                     print(f"RLAgent: Using action from RL model: {final_action_dict}")
                 else:
                     print(f"RLAgent: ERROR - Mismatch between SB3 action length ({len(action_sb3)}) and ordered keys ({len(self.action_keys_ordered)}). Using placeholder.")
-                    # Fallback to placeholder logic to prevent crashes
                     final_action_dict = {key: 0.0 for key in self.action_keys_ordered}
                     if "bolus_u" in final_action_dict: final_action_dict["bolus_u"] = 0.0
-                    if "basal_rate_u_hr" in final_action_dict: final_action_dict["basal_rate_u_hr"] = 1.0 # Default basal
+                    if "basal_rate_u_hr" in final_action_dict: final_action_dict["basal_rate_u_hr"] = 1.0
             else:
-                # Fallback to placeholder logic if no RL model and no usable advisor suggestion
                 print("RLAgent: No RL model and no usable advisor suggestion. Using placeholder action logic.")
                 final_action_dict = {}
                 for key in self.action_keys_ordered:
@@ -579,75 +419,46 @@
                         final_action_dict[key] = np.random.uniform(0.5, 1.5)
                     else:
                         final_action_dict[key] = 0.0
-                
-                # If action_keys_ordered is empty (should not happen if _setup_gym_spaces ran)
                 if not final_action_dict and isinstance(self.action_space, dict):
-                     final_action_dict = {
+                    final_action_dict = {
                         "bolus_u": np.random.uniform(0, 0.5) if current_state.get('meal_announced', False) else 0.0,
                         "basal_rate_u_hr": np.random.uniform(0.5, 1.5)
-                     }
-                     for key_def in self.action_space.keys():
+                    }
+                    for key_def in self.action_space.keys():
                         if key_def not in final_action_dict:
                             final_action_dict[key_def] = 0.0
-        
         return {k: float(v) for k, v in final_action_dict.items()} if final_action_dict else {}
 
     def learn(self, experience: Tuple[Any, Any, float, Any, bool]):
-        """
-        This method is deprecated for PPO. PPO training is handled by train_rl_model,
-        which calls the underlying SB3 model's learn() method.
-        """
         raise NotImplementedError(
             "The RLAgent.learn(experience) method is deprecated for PPO. "
             "Use RLAgent.train_rl_model(total_timesteps) for training."
         )
 
     def train_rl_model(self, total_timesteps: int, callback: Any = None):
-        """
-        Trains the underlying Stable Baselines3 RL model (e.g., PPO).
-
-        This method directly calls the `learn()` method of the `self.rl_model`
-        (e.g., an SB3 PPO instance), which is responsible for collecting rollouts
-        from its environment and updating its policy.
-
-        Args:
-            total_timesteps (int): The total number of samples (environment steps)
-                                   to train on.
-            callback (Optional[stable_baselines3.common.callbacks.BaseCallback]):
-                A callback or list of callbacks for monitoring training, saving models, etc.
-                (e.g., EvalCallback, StopTrainingOnRewardThreshold).
-        """
         if self.rl_model and hasattr(self.rl_model, 'learn'):
             print(f"RLAgent: Starting training of {self.rl_algorithm_name} model for {total_timesteps} timesteps...")
             try:
                 self.rl_model.learn(
                     total_timesteps=total_timesteps,
                     callback=callback,
-                    # reset_num_timesteps can be True (default) to reset timestep counter for new learning,
-                    # or False to continue counting from previous .learn() calls.
-                    # For typical PPO training sessions, True is often desired for a fresh run.
-                    # If you are incrementally training, you might set it to False.
-                    # SB3 PPO's learn method handles this.
                 )
                 print(f"RLAgent: Training of {self.rl_algorithm_name} model complete.")
             except Exception as e:
                 print(f"RLAgent: Error during RL model training: {e}")
-                # Potentially re-raise or handle more gracefully
                 raise
         elif not self.rl_model:
             print("RLAgent: No RL model initialized. Cannot train.")
-        else: # self.rl_model exists but doesn't have 'learn'
-             print(f"RLAgent: RL model ({type(self.rl_model)}) does not have a 'learn' method. Cannot train.")
+        else:
+            print(f"RLAgent: RL model ({type(self.rl_model)}) does not have a 'learn' method. Cannot train.")
 
     def personalize(self, support_data, query_data=None):
-        """Run a lightweight meta-learning adaptation step."""
         if self.meta_learner and self.rl_model:
             self.rl_model = self.meta_learner.adapt(support_data, query_data)
         else:
             print("RLAgent: MetaLearner not initialized; skipping personalization.")
 
     def save(self, path: str):
-        """Saves the agent's learned RL model. (Placeholder)"""
         if self.rl_model and hasattr(self.rl_model, 'save'):
             self.rl_model.save(path)
             print(f"RLAgent: {self.rl_algorithm_name} model saved to {path}")
@@ -655,30 +466,22 @@
             print(f"RLAgent: No RL model to save or model does not support saving (model: {self.rl_model}).")
 
     def load(self, path: str):
-        """Loads a pre-trained RL model for the agent."""
         if self.observation_space_gym is None or self.action_space_gym is None:
             print("CRITICAL ERROR: Observation/Action space not set up before attempting to load model.")
             return
-
         dummy_env_instance = _MinimalGymEnv(
             observation_space=self.observation_space_gym,
             action_space=self.action_space_gym
         )
         dummy_vec_env = DummyVecEnv([lambda: dummy_env_instance])
-
         model_class = None
         if self.rl_algorithm_name.upper() == "PPO":
             model_class = PPO
         elif self.rl_algorithm_name.upper() == "SAC":
             model_class = SAC
-        # Add other algorithms here if supported in the future
-        # elif self.rl_algorithm_name.upper() == "TD3":
-        #     model_class = TD3
-
         if model_class:
             try:
                 self.rl_model = model_class.load(path, env=dummy_vec_env)
-                # Verification of spaces after load
                 if hasattr(self.rl_model, 'observation_space') and self.rl_model.observation_space != self.observation_space_gym:
                     print(f"Warning: Loaded {self.rl_algorithm_name} model's observation space differs from agent's.")
                 if hasattr(self.rl_model, 'action_space') and self.rl_model.action_space != self.action_space_gym:
@@ -686,102 +489,31 @@
                 print(f"RLAgent: {self.rl_algorithm_name} model loaded from {path}")
             except Exception as e:
                 print(f"RLAgent: Error loading {self.rl_algorithm_name} model from {path}: {e}")
-                self.rl_model = None # Ensure model is None if loading fails
+                self.rl_model = None
         else:
             print(f"RLAgent: Loading not implemented for algorithm '{self.rl_algorithm_name}'.")
 
-    def store_experience(self, experience: Any) -> None:
-        """Add an experience tuple to the local replay buffer."""
-        if self.federated_client:
-            self.federated_client.replay_buffer.add(experience)
-
-    def continual_train_step(self, batch_size: int = 32) -> None:
-        """Trigger a continual learning update from the replay buffer."""
-        if self.federated_client:
-            self.federated_client.continual_update(batch_size)
-
-    def federated_round(self, data) -> None:
-        """Run a simple federated learning round with local data."""
-        if self.federated_client:
-            self.federated_client.train_local(data)
-            self.federated_client.continual_update()
-            self.federated_client.share_updates()
-
-    def render(self) -> None:
-        """Minimal render showing the latest observation."""
-        if self.latest_obs is not None:
-            print(f"RLAgent: latest observation {self.latest_obs}")
-        else:
-            print("RLAgent: no observation available to render")
-
-    def close(self) -> None:
-        """Clean up any resources associated with the RL model."""
-        if self.rl_model and hasattr(self.rl_model, 'env') and hasattr(self.rl_model.env, 'close'):
-            try:
-                self.rl_model.env.close()
-            except Exception as e:
-                print(f"RLAgent: error closing environment: {e}")
-
 if __name__ == '__main__':
-    # Moved imports for __main__ block to resolve circular dependencies
     from DiaGuardianAI.agents.pattern_advisor_agent import PatternAdvisorAgent
-    # RepositoryManager is already imported at the top level, which is fine if not part of the cycle.
-
-    # Example of defining an action space (requires gymnasium)
-    # try:
-    #     import gymnasium as gym
-    #     action_space_example = gym.spaces.Dict({
-    #         "basal_rate_adjustment_type": gym.spaces.Discrete(3),  # 0: maintain, 1: increase %, 2: decrease %  # noqa: E501
-    #         "basal_rate_adjustment_value_percent": gym.spaces.Box(
-    #             low=0, high=50, shape=(1,), dtype=np.float32
-    #         ),
-    #         "bolus_type": gym.spaces.Discrete(2),  # 0: no bolus, 1: standard bolus  # noqa: E501
-    #         "bolus_u": gym.spaces.Box(
-    #             low=0, high=20, shape=(1,), dtype=np.float32
-    #         )
-    #     })
-    #     state_dim_example = 20  # Example state dimension
-    #     agent = RLAgent(
-    #         state_dim=state_dim_example,
-    #         action_space=action_space_example, rl_algorithm="PPO"
-    # Example usage:
-    # Define a simple action space structure (if not using gymnasium)
-    # This is just for the placeholder logic to interpret.
     action_space_def_example = {
-        "bolus_u": {"low": 0.0, "high": 15.0}, # Units
-        "basal_rate_u_hr": {"low": 0.0, "high": 3.0} # Units per hour
-        # Could add: "basal_rate_change_percent", "temp_basal_u_hr", "temp_basal_duration_minutes"
+        "bolus_u": {"low": 0.0, "high": 15.0},
+        "basal_rate_u_hr": {"low": 0.0, "high": 3.0}
     }
-
-    # Calculate state_dim based on the components in _define_state
-    # 1 (cgm) + cgm_history_len (24) + 1 (iob) + 1 (cob) + prediction_horizon_len (6 for mean) + prediction_horizon_len (6 for std_dev) + 2 (slopes) + 2 (meal_detector_features) + 4 (time) + 1 (stress) + 1 (time_since_meal_announce) + 1 (meal_announced) + 1 (announced_carbs)
-    cgm_hist_len_example = 24 # Changed to 24
-    pred_horizon_len_example = 6 # This is for how many direct predictions are in state
-    # Recalculate based on RLAgent._define_state structure:
-    # 1 (cgm) + cgm_hist_len + 1 (iob) + 1 (cob) + pred_horizon (mean) + pred_horizon (std_dev) +
-    # 2 (slopes) + 2 (meal_detector_out) + 4 (time) + 1 (stress) + 1 (time_since_meal) + 1 (meal_announced) + 1 (announced_carbs)
+    cgm_hist_len_example = 24
+    pred_horizon_len_example = 6
     calculated_state_dim = (1 + cgm_hist_len_example + 1 + 1 +
                             pred_horizon_len_example + pred_horizon_len_example +
-                            2 + 2 + 4 + 1 + 1 + 1 + 1) # = 1 + 24 + 1 + 1 + 6 + 6 + 2 + 2 + 4 + 1 + 1 + 1 + 1 = 51
- 
-    # Load the LSTMPredictor
+                            2 + 2 + 4 + 1 + 1 + 1 + 1)
     loaded_lstm_predictor: Optional[LSTMPredictor] = None
-    # Construct path to the model directory relative to project_root
-    # Determine project_root_main specifically for __main__ execution
     current_file_dir = os.path.dirname(os.path.abspath(__file__))
-    # Assuming decision_agent.py is in DiaGuardianAI/agents/
     project_root_main = os.path.abspath(os.path.join(current_file_dir, '..', '..'))
-
     model_dir_relative = os.path.join("DiaGuardianAI", "models", "lstm_predictor_example_run")
     lstm_model_path = os.path.join(project_root_main, model_dir_relative)
-
     print(f"RLAgent __main__: Attempting to load LSTMPredictor from: {lstm_model_path}")
     if os.path.exists(lstm_model_path):
         try:
-            # Instantiate LSTMPredictor first, then call load (instance method)
-            # Use dummy parameters for init, as load will overwrite them from config
             loaded_lstm_predictor = LSTMPredictor(input_seq_len=1, output_seq_len=1, n_features=1)
-            loaded_lstm_predictor.load(lstm_model_path) # Call load on the instance
+            loaded_lstm_predictor.load(lstm_model_path)
             print(f"RLAgent __main__: LSTMPredictor loaded successfully: {type(loaded_lstm_predictor)}")
         except Exception as e:
             print(f"RLAgent __main__: Failed to load LSTMPredictor: {e}")
@@ -789,64 +521,6 @@
     else:
         print(f"RLAgent __main__: LSTMPredictor model path not found: {lstm_model_path}")
         loaded_lstm_predictor = None
-
-    agent = RLAgent(
-        state_dim=calculated_state_dim,
-        action_space_definition=action_space_def_example,
-        cgm_history_len=cgm_hist_len_example,
-        prediction_horizon_len=pred_horizon_len_example,
-        predictor=loaded_lstm_predictor, # Pass the loaded predictor
-        meal_detector=None, # No actual meal detector for this simple test
-        # pattern_advisor=None, # Will be replaced by a real advisor instance
-        rl_algorithm="SAC", # Using SAC for example, can be PPO
-        rl_params={"learning_starts": 10, "verbose": 0} # Added verbose to quiet SB3 init
-    )
-
-    # --- Setup PatternAdvisorAgent for testing RLAgent integration (using TRAINED internal model) ---
-    print("\n--- Testing RLAgent with TRAINED PatternAdvisorAgent (internal model) ---")
-    
-    # Path to the trained advisor model
-    trained_advisor_model_path = os.path.join(project_root_main, "DiaGuardianAI", "models",
-                                              "pattern_advisor_agent_model", "pattern_advisor_supervised.joblib")
-
-    pattern_advisor_instance = None # Initialize for broader scope
-    dummy_repo_for_loaded_advisor = None # Initialize for cleanup scope
-    dummy_repo_for_loaded_advisor_path = None # Initialize for cleanup scope
-
-    if not os.path.exists(trained_advisor_model_path):
-        print(f"ERROR: Trained PatternAdvisorAgent model not found at {trained_advisor_model_path}")
-        print("Please run DiaGuardianAI/examples/train_pattern_advisor.py first.")
-        # Fallback to no advisor or skip this test part
-        pattern_advisor_instance = None
-    else:
-        # Dummy repository for the loaded advisor (it won't be used if internal model predicts)
-        dummy_repo_for_loaded_advisor_path = "dummy_decision_agent_trained_advisor_repo.sqlite"
-        if os.path.exists(dummy_repo_for_loaded_advisor_path):
-            os.remove(dummy_repo_for_loaded_advisor_path)
-        
-        dummy_repo_for_loaded_advisor = RepositoryManager(db_path=dummy_repo_for_loaded_advisor_path)
-
-        # Instantiate PatternAdvisorAgent - its state_dim MUST match RLAgent's obs space (calculated_state_dim)
-        # The loaded model was trained on features of this length.
-        # The advisor model was trained with features of length calculated_state_dim (39).
-        advisor_model_expected_state_dim = calculated_state_dim # Use calculated_state_dim (39)
-        pattern_advisor_instance = PatternAdvisorAgent(
-            state_dim=advisor_model_expected_state_dim, # Use calculated_state_dim (39)
-            action_space="PredictActionCategory", # Placeholder
-            pattern_repository=dummy_repo_for_loaded_advisor, # Needs a repo instance
-            learning_model_type="supervised_classifier" # Must match the type of the saved model
-        )
-        try:
-            pattern_advisor_instance.load(trained_advisor_model_path)
-            print(f"RLAgent __main__: Successfully loaded trained PatternAdvisorAgent from {trained_advisor_model_path}")
-        except Exception as e:
-            print(f"RLAgent __main__: FAILED to load trained PatternAdvisorAgent: {e}")
-            pattern_advisor_instance = None # Fallback if loading fails
-        
-        # NOTE: Cleanup for dummy_repo_for_loaded_advisor is moved after its use.
-
-    # Initialize RLAgent with the (potentially trained) PatternAdvisor
-    # RLAgent itself uses calculated_state_dim (39) for its own state vector construction.
     agent = RLAgent(
         state_dim=calculated_state_dim,
         action_space_definition=action_space_def_example,
@@ -854,109 +528,94 @@
         prediction_horizon_len=pred_horizon_len_example,
         predictor=loaded_lstm_predictor,
         meal_detector=None,
-        pattern_advisor=pattern_advisor_instance, # Pass the created advisor
+        rl_algorithm="SAC",
+        rl_params={"learning_starts": 10, "verbose": 0}
+    )
+    print("\n--- Testing RLAgent with TRAINED PatternAdvisorAgent (internal model) ---")
+    trained_advisor_model_path = os.path.join(project_root_main, "DiaGuardianAI", "models",
+                                              "pattern_advisor_agent_model", "pattern_advisor_supervised.joblib")
+    pattern_advisor_instance = None
+    dummy_repo_for_loaded_advisor = None
+    dummy_repo_for_loaded_advisor_path = None
+    if not os.path.exists(trained_advisor_model_path):
+        print(f"ERROR: Trained PatternAdvisorAgent model not found at {trained_advisor_model_path}")
+        print("Please run DiaGuardianAI/examples/train_pattern_advisor.py first.")
+        pattern_advisor_instance = None
+    else:
+        dummy_repo_for_loaded_advisor_path = "dummy_decision_agent_trained_advisor_repo.sqlite"
+        if os.path.exists(dummy_repo_for_loaded_advisor_path):
+            os.remove(dummy_repo_for_loaded_advisor_path)
+        dummy_repo_for_loaded_advisor = RepositoryManager(db_path=dummy_repo_for_loaded_advisor_path)
+        advisor_model_expected_state_dim = calculated_state_dim
+        pattern_advisor_instance = PatternAdvisorAgent(
+            state_dim=advisor_model_expected_state_dim,
+            action_space="PredictActionCategory",
+            pattern_repository=dummy_repo_for_loaded_advisor,
+            learning_model_type="supervised_classifier"
+        )
+        try:
+            pattern_advisor_instance.load(trained_advisor_model_path)
+            print(f"RLAgent __main__: Successfully loaded trained PatternAdvisorAgent from {trained_advisor_model_path}")
+        except Exception as e:
+            print(f"RLAgent __main__: FAILED to load trained PatternAdvisorAgent: {e}")
+            pattern_advisor_instance = None
+    agent = RLAgent(
+        state_dim=calculated_state_dim,
+        action_space_definition=action_space_def_example,
+        cgm_history_len=cgm_hist_len_example,
+        prediction_horizon_len=pred_horizon_len_example,
+        predictor=loaded_lstm_predictor,
+        meal_detector=None,
+        pattern_advisor=pattern_advisor_instance,
         rl_algorithm="SAC",
         rl_params={"learning_starts": 10, "verbose": 0}
     )
     print("RLAgent __main__: RLAgent re-initialized WITH PatternAdvisorAgent.")
-    # --- End PatternAdvisorAgent setup ---
     if loaded_lstm_predictor:
         print("RLAgent __main__: RLAgent initialized WITH LSTMPredictor.")
     else:
         print("RLAgent __main__: RLAgent initialized WITHOUT LSTMPredictor (loading failed or path not found).")
-
     dummy_patient_state_example = {
-        'cgm': 120.0, # Feature used by PatternAdvisor
-        'cgm_history': [120.0 - (i * 0.1) for i in range(cgm_hist_len_example)][::-1], # 24 entries
-        'bolus_history': [0.0] * cgm_hist_len_example, # Added for LSTMPredictor input, now 24 entries
-        'carbs_history': [0.0] * cgm_hist_len_example, # Added for LSTMPredictor input, now 24 entries
-        'iob': 1.5, # Feature used by PatternAdvisor
-        'cob': 20.0, # Feature used by PatternAdvisor
+        'cgm': 120.0,
+        'cgm_history': [120.0 - (i * 0.1) for i in range(cgm_hist_len_example)][::-1],
+        'bolus_history': [0.0] * cgm_hist_len_example,
+        'carbs_history': [0.0] * cgm_hist_len_example,
+        'iob': 1.5,
+        'cob': 20.0,
         'meal_announced': True,
         'announced_carbs': 30.0,
-        'hour_of_day': 14, # e.g., 2 PM
-        'day_of_week': 2,  # e.g., Wednesday (0=Mon, 1=Tue, 2=Wed)
+        'hour_of_day': 14,
+        'day_of_week': 2,
         'stress_level': 0.2,
         'time_since_meal_announcement_minutes': 10.0
-        # REMOVED 'pattern_type_preference' to force advisor to use internal model
-        # 'meal_probability': 0.8,
-        # 'estimated_meal_carbs_g': 50.0
     }
-    
-    if pattern_advisor_instance: # Only proceed if advisor was loaded
+    if pattern_advisor_instance:
         print(f"\nRLAgent __main__: Calling decide_action with TRAINED PatternAdvisor (using internal model). State: {dummy_patient_state_example}")
-        # The RLAgent's decide_action will pass the current_state (dict) to the advisor.
-        # The advisor's _prepare_features_for_internal_model will then process this dict
-        # (or ideally, RLAgent would pass its state_vector directly if advisor expects that).
-        # For now, let's ensure the advisor's _prepare_features_for_internal_model can handle the dict.
-        # The current PatternAdvisorAgent._prepare_features_for_internal_model expects RLAgent's obs vector.
-        # So, RLAgent should pass its state_vector to advisor.decide_action if that's the case.
-        # This is getting complex. For this test, let's assume PatternAdvisorAgent.decide_action
-        # correctly calls its _prepare_features_for_internal_model with the current_state dict,
-        # and _prepare_features_for_internal_model can create the RLAgent-like feature vector from it.
-        # The current `_prepare_features_for_internal_model` in PatternAdvisorAgent expects an np.ndarray (RLAgent's obs)
-        # or a dict. If it gets a dict, it tries to build features. This should work.
-
         action = agent.decide_action(dummy_patient_state_example)
         print(f"RLAgent __main__: RLAgent decided action: {action}")
-
-        # Check if the suggestion came from the advisor's internal model
-        # This requires checking the 'suggestion_type' in the advisor_suggestion dict,
-        # which is internal to RLAgent.decide_action.
-        # For now, we'll infer by seeing if it's NOT the RL model's action or a known repo pattern.
-        # A more direct check would involve RLAgent logging the source of its chosen action.
-        # Let's assume if an action is returned and it's not the default RL model action, it might be from the advisor.
-        # The advisor's _format_advice_from_internal_model returns a dict with "suggestion_type": "model_predicted_action_category"
-        # We need RLAgent to log this. For now, we just observe the printout from RLAgent.
     else:
         print("\nRLAgent __main__: Skipping test with trained PatternAdvisor as it failed to load.")
-        # Optionally, run with no advisor or the repo-based advisor test again
-        # For now, just end this part of the test.
-        action = agent.decide_action(dummy_patient_state_example) # Run with whatever advisor agent has (None if load failed)
+        action = agent.decide_action(dummy_patient_state_example)
         print(f"RLAgent __main__: RLAgent decided action (advisor load failed/skipped): {action}")
-
-
         print(f"RLAgent __main__: RLAgent decided action (advisor load failed/skipped): {action}")
-
-    # Cleanup for the dummy_repo_for_loaded_advisor (used by the trained advisor instance)
     if dummy_repo_for_loaded_advisor is not None and hasattr(dummy_repo_for_loaded_advisor, 'conn') and dummy_repo_for_loaded_advisor.conn:
         dummy_repo_for_loaded_advisor.conn.close()
         print("RLAgent __main__: Closed DB connection for dummy_repo_for_loaded_advisor.")
-    
     if dummy_repo_for_loaded_advisor_path is not None and os.path.exists(dummy_repo_for_loaded_advisor_path):
         os.remove(dummy_repo_for_loaded_advisor_path)
         print(f"RLAgent __main__: Cleaned up {dummy_repo_for_loaded_advisor_path}.")
-
-    # Dummy experience for learn method (now deprecated for PPO/SAC via this direct call)
-    # dummy_experience = (
-    #     np.random.rand(calculated_state_dim), # state
-    #     action, # action (dict)
-    #     1.0, # reward
-    #     np.random.rand(calculated_state_dim), # next_state
-    #     False # done
-    # )
-    # agent.learn(dummy_experience) # This will now raise NotImplementedError
-
     agent.save("./dummy_rl_agent_before_train_example")
     agent.load("./dummy_rl_agent_before_train_example")
     print(f"Agent saved and loaded from ./dummy_rl_agent_before_train_example")
-
-    # Example of initiating training
-    # Note: The _MinimalGymEnv used by the agent is not interactive for real training yet.
-    # This is a conceptual demonstration.
     print("\n--- Example: Initiating Agent Training (Conceptual) ---")
     try:
-        print("Calling agent.train_rl_model(total_timesteps=50)...") # Very few timesteps
+        print("Calling agent.train_rl_model(total_timesteps=50)...")
         agent.train_rl_model(total_timesteps=50)
-        # SB3's .learn() will print its own progress if verbose > 0.
-        # The _MinimalGymEnv will just loop with static observations.
         agent.save("./dummy_rl_agent_after_train_example")
         print("Conceptual training finished and model saved to ./dummy_rl_agent_after_train_example")
     except NotImplementedError as e:
-        print(f"Note: {e}") # This would happen if learn(experience) was called directly
+        print(f"Note: {e}")
     except Exception as e:
         print(f"Error during conceptual training example: {e}")
         print("This might be expected if the _MinimalGymEnv is not fully interactive for training yet.")
-
-
     print("\nRLAgent (DecisionAgent) example run complete.")